--- conflicted
+++ resolved
@@ -162,28 +162,11 @@
 
       if (metadata.auth && metadata.auth.type !== AuthTypeEnum.None) {
         try {
-<<<<<<< HEAD
           const action_id = action.action_id;
           const identifier = `${req.user.id}:${action.action_id}`;
           if (metadata.auth.type === AuthTypeEnum.OAuth && metadata.auth.client_url) {
             if(metadata.auth.oauth_flow===OAuthFlowTypeEnum.ClientCredentialFlow) {
               logger.debug('Oauth Client Credential Flow', { action_id, identifier });
-=======
-          if (metadata.auth.type === AuthTypeEnum.OAuth && metadata.auth.authorization_url) {
-            const action_id = action.action_id;
-            const identifier = `${req.user.id}:${action.action_id}`;
-            const requestLogin = async () => {
-              const { args: _args, stepId, ...toolCall } = config.toolCall ?? {};
-              if (!stepId) {
-                throw new Error('Tool call is missing stepId');
-              }
-              const statePayload = {
-                nonce: nanoid(),
-                user: req.user.id,
-                action_id,
-              };
->>>>>>> d6a17784
-
               const accessToken =
                 await getClientCredentialAccessToken({
                   identifier: identifier,
