--- conflicted
+++ resolved
@@ -4,11 +4,7 @@
 const { SystemRoles, Tools, actionDelimiter } = require('librechat-data-provider');
 const { GLOBAL_PROJECT_NAME, EPHEMERAL_AGENT_ID, mcp_delimiter } =
   require('librechat-data-provider').Constants;
-<<<<<<< HEAD
-const { CONFIG_STORE, STARTUP_CONFIG } = require('librechat-data-provider').CacheKeys;
 // Default category value for new agents
-=======
->>>>>>> f71504a7
 const {
   getProjectByName,
   addAgentIdsToProject,
@@ -454,18 +450,18 @@
  * @param {string} [params.after] - Cursor for pagination - get agents after this cursor. // base64 encoded JSON string with updatedAt and _id.
  * @returns {Promise<Object>} A promise that resolves to an object containing the agents data and pagination info.
  */
-const getListAgentsByAccess = async ({ 
-  accessibleIds = [], 
+const getListAgentsByAccess = async ({
+  accessibleIds = [],
   otherParams = {},
   limit = null,
-  after = null 
+  after = null,
 }) => {
   const isPaginated = limit !== null && limit !== undefined;
   const normalizedLimit = isPaginated ? Math.min(Math.max(1, parseInt(limit) || 20), 100) : null;
-  
+
   // Build base query combining ACL accessible agents with other filters
   const baseQuery = { ...otherParams };
-  
+
   if (accessibleIds.length > 0) {
     baseQuery._id = { $in: accessibleIds };
   }
@@ -475,19 +471,19 @@
     try {
       const cursor = JSON.parse(Buffer.from(after, 'base64').toString('utf8'));
       const { updatedAt, _id } = cursor;
-      
+
       const cursorCondition = {
         $or: [
           { updatedAt: { $lt: new Date(updatedAt) } },
-          { updatedAt: new Date(updatedAt), _id: { $gt: mongoose.Types.ObjectId(_id) } }
-        ]
+          { updatedAt: new Date(updatedAt), _id: { $gt: mongoose.Types.ObjectId(_id) } },
+        ],
       };
-      
+
       // Merge cursor condition with base query
       if (Object.keys(baseQuery).length > 0) {
         baseQuery.$and = [{ ...baseQuery }, cursorCondition];
         // Remove the original conditions from baseQuery to avoid duplication
-        Object.keys(baseQuery).forEach(key => {
+        Object.keys(baseQuery).forEach((key) => {
           if (key !== '$and') delete baseQuery[key];
         });
       } else {
@@ -528,10 +524,12 @@
   let nextCursor = null;
   if (isPaginated && hasMore && data.length > 0) {
     const lastAgent = agents[normalizedLimit - 1];
-    nextCursor = Buffer.from(JSON.stringify({
-      updatedAt: lastAgent.updatedAt.toISOString(),
-      _id: lastAgent._id.toString()
-    })).toString('base64');
+    nextCursor = Buffer.from(
+      JSON.stringify({
+        updatedAt: lastAgent.updatedAt.toISOString(),
+        _id: lastAgent._id.toString(),
+      }),
+    ).toString('base64');
   }
 
   return {
@@ -540,7 +538,7 @@
     first_id: data.length > 0 ? data[0].id : null,
     last_id: data.length > 0 ? data[data.length - 1].id : null,
     has_more: hasMore,
-    after: nextCursor
+    after: nextCursor,
   };
 };
 
