--- conflicted
+++ resolved
@@ -2205,7 +2205,6 @@
   
 }
 
-<<<<<<< HEAD
 .focus-visible-button {
   background-color: transparent;
   transition: background-color 0.2s;
@@ -2228,7 +2227,7 @@
 .dark :focus-visible {
   outline: 2px solid #fff;
   outline-offset: 2px;
-=======
+}
 .message-content {
   font-size: var(--markdown-font-size, 1rem);
   line-height: 1.75;
@@ -2265,5 +2264,4 @@
 .progress-text-wrapper button {
   font-size: inherit;
   line-height: inherit;
->>>>>>> 2bb08426
 }